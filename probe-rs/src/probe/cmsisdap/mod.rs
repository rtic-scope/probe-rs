pub mod commands;
pub mod tools;

use crate::{
    architecture::arm::{
        communication_interface::{ArmProbeInterface, DapProbe},
        dp::{Abort, Ctrl},
        swo::poll_interval_from_buf_size,
        ArmCommunicationInterface, DapError, DpAddress, PortType, RawDapAccess, Register,
        SwoAccess, SwoConfig, SwoMode,
<<<<<<< HEAD
=======
    },
    probe::{
        cmsisdap::commands::{
            general::info::{CapabilitiesCommand, PacketCountCommand, SWOTraceBufferSizeCommand},
            CmsisDapError,
        },
        BatchCommand,
>>>>>>> 37ca64c5
    },
    DebugProbe, DebugProbeError, DebugProbeSelector, Error as ProbeRsError, WireProtocol,
};

use commands::{
    general::{
        connect::{ConnectRequest, ConnectResponse},
        disconnect::{DisconnectRequest, DisconnectResponse},
        host_status::{HostStatusRequest, HostStatusResponse},
        info::Capabilities,
        reset::{ResetRequest, ResetResponse},
    },
    swd,
    swj::{
        clock::{SWJClockRequest, SWJClockResponse},
        pins::{SWJPinsRequestBuilder, SWJPinsResponse},
        sequence::{SequenceRequest, SequenceResponse},
    },
    swo,
    transfer::{
        configure::{ConfigureRequest, ConfigureResponse},
        Ack, InnerTransferRequest, TransferBlockRequest, TransferBlockResponse, TransferRequest,
        RW,
    },
    CmsisDapDevice, Status,
};

use log::{debug, warn};

use std::time::Duration;

pub struct CmsisDap {
    pub device: CmsisDapDevice,
    _hw_version: u8,
    _jtag_version: u8,
    protocol: Option<WireProtocol>,

    packet_size: u16,
    packet_count: u8,
    capabilities: Capabilities,
    swo_buffer_size: Option<usize>,
    swo_active: bool,
    swo_streaming: bool,

    /// Speed in kHz
    speed_khz: u32,

    batch: Vec<BatchCommand>,
}

impl std::fmt::Debug for CmsisDap {
    fn fmt(&self, fmt: &mut std::fmt::Formatter<'_>) -> std::fmt::Result {
        fmt.debug_struct("CmsisDap")
            .field("protocol", &self.protocol)
            .field("packet_size", &self.packet_size)
            .field("packet_count", &self.packet_count)
            .field("capabilities", &self.capabilities)
            .field("swo_buffer_size", &self.swo_buffer_size)
            .field("swo_active", &self.swo_active)
            .field("swo_streaming", &self.swo_streaming)
            .field("speed_khz", &self.speed_khz)
            .finish()
    }
}

impl CmsisDap {
    pub fn new_from_device(mut device: CmsisDapDevice) -> Result<Self, DebugProbeError> {
        // Discard anything left in buffer, as otherwise
        // we'll get out of sync between requests and responses.
        device.drain();

        // Determine and set the packet size. We do this as soon as possible after
        // opening the probe to ensure all future communication uses the correct size.
        let packet_size = device.find_packet_size()? as u16;

        // Read remaining probe information.
        let packet_count = commands::send_command(&mut device, PacketCountCommand {})?;
        let caps: Capabilities = commands::send_command(&mut device, CapabilitiesCommand {})?;
        debug!("Detected probe capabilities: {:?}", caps);
        let mut swo_buffer_size = None;
        if caps.swo_uart_implemented || caps.swo_manchester_implemented {
            let swo_size = commands::send_command(&mut device, SWOTraceBufferSizeCommand {})?;
            swo_buffer_size = Some(swo_size as usize);
            debug!("Probe SWO buffer size: {}", swo_size);
        }

        Ok(Self {
            device,
            _hw_version: 0,
            _jtag_version: 0,
            protocol: None,
            packet_count,
            packet_size,
            capabilities: caps,
            swo_buffer_size,
            swo_active: false,
            swo_streaming: false,
            speed_khz: 1_000,
            batch: Vec::new(),
        })
    }

    /// Set maximum JTAG/SWD clock frequency to use, in Hz.
    ///
    /// The actual clock frequency used by the device might be lower.
    fn set_swj_clock(&mut self, clock_hz: u32) -> Result<(), CmsisDapError> {
        commands::send_command::<SWJClockRequest>(&mut self.device, SWJClockRequest(clock_hz))
            .map_err(CmsisDapError::from)
            .and_then(|v| match v {
                SWJClockResponse(Status::DAPOk) => Ok(()),
                SWJClockResponse(Status::DAPError) => Err(CmsisDapError::ErrorResponse),
            })
    }

    fn transfer_configure(&mut self, request: ConfigureRequest) -> Result<(), CmsisDapError> {
        commands::send_command::<ConfigureRequest>(&mut self.device, request)
            .map_err(CmsisDapError::from)
            .and_then(|v| match v {
                ConfigureResponse(Status::DAPOk) => Ok(()),
                ConfigureResponse(Status::DAPError) => Err(CmsisDapError::ErrorResponse),
            })
    }

    fn configure_swd(
        &mut self,
        request: swd::configure::ConfigureRequest,
    ) -> Result<(), CmsisDapError> {
        commands::send_command::<swd::configure::ConfigureRequest>(&mut self.device, request)
            .map_err(CmsisDapError::from)
            .and_then(|v| match v {
                swd::configure::ConfigureResponse(Status::DAPOk) => Ok(()),
                swd::configure::ConfigureResponse(Status::DAPError) => {
                    Err(CmsisDapError::ErrorResponse)
                }
            })
    }

    fn send_swj_sequences(&mut self, request: SequenceRequest) -> Result<(), CmsisDapError> {
        /* 12 38 FF FF FF FF FF FF FF -> 12 00 // SWJ Sequence
        12 10 9E E7 -> 12 00 // SWJ Sequence
        12 38 FF FF FF FF FF FF FF -> 12 00 // SWJ Sequence */
        //let sequence_1 = SequenceRequest::new(&[0xFF, 0xFF, 0xFF, 0xFF, 0xFF, 0xFF, 0xFF]);

        commands::send_command::<SequenceRequest>(&mut self.device, request)
            .map_err(CmsisDapError::from)
            .and_then(|v| match v {
                SequenceResponse(Status::DAPOk) => Ok(()),
                SequenceResponse(Status::DAPError) => Err(CmsisDapError::ErrorResponse),
            })
    }

    /// Immediately send whatever is in our batch if it is not empty.
    ///
    /// This will ensure any pending writes are processed and errors from them
    /// raised if necessary.
    fn process_batch(&mut self) -> Result<u32, DebugProbeError> {
        if self.batch.is_empty() {
            return Ok(0);
        }

        let mut batch = std::mem::take(&mut self.batch);

        debug!("{} items in batch", batch.len());

        for retry in (0..5).rev() {
            debug!("Attempting batch of {} items", batch.len());

            let transfers: Vec<InnerTransferRequest> = batch
                .iter()
                .map(|command| match *command {
                    BatchCommand::Read(port, addr) => {
                        InnerTransferRequest::new(port.into(), RW::R, addr as u8, None)
                    }
                    BatchCommand::Write(port, addr, data) => {
                        InnerTransferRequest::new(port.into(), RW::W, addr as u8, Some(data))
                    }
                })
                .collect();

            let response = commands::send_command::<TransferRequest>(
                &mut self.device,
                TransferRequest::new(&transfers),
            )
            .map_err(CmsisDapError::from)?;

            let count = response.transfer_count as usize;

            debug!("{:?} of batch of {} items suceeded", count, batch.len());

            if response.transfer_response.protocol_error {
                return Err(DapError::SwdProtocol.into());
            } else {
                match response.transfer_response.ack {
                    Ack::Ok => {
                        log::trace!("Transfer status: ACK");
                        return Ok(response.transfer_data);
                    }
                    Ack::NoAck => {
                        log::trace!("Transfer status: NACK");
                        //try a reset?
                        return Err(DapError::NoAcknowledge.into());
                    }
                    Ack::Fault => {
                        log::trace!("Transfer status: FAULT");

                        // Check the reason for the fault
                        let response = RawDapAccess::raw_read_register(
                            self,
                            PortType::DebugPort,
                            Ctrl::ADDRESS,
                        )?;
                        let ctrl = Ctrl::from(response);
                        log::trace!("Ctrl/Stat register value is: {:?}", ctrl);

                        if ctrl.sticky_err() {
                            let mut abort = Abort(0);

                            // Clear sticky error flags
                            abort.set_stkerrclr(ctrl.sticky_err());

                            RawDapAccess::raw_write_register(
                                self,
                                PortType::DebugPort,
                                Abort::ADDRESS,
                                abort.into(),
                            )?;
                        }

                        log::trace!("draining {:?} and retries left {:?}", count, retry);
                        batch.drain(0..count);
                        continue;
                    }
                    Ack::Wait => {
                        log::trace!("wait",);

                        return Err(DapError::WaitResponse.into());
                    }
                }
            }
        }

        Err(DapError::FaultResponse.into())
    }

    /// Add a BatchCommand to our current batch.
    ///
    /// If the BatchCommand is a Read, this will immediately process the batch
    /// and return the read value. If the BatchCommand is a write, the write is
    /// executed immediately if the batch is full, otherwise it is queued for
    /// later execution.
    fn batch_add(&mut self, command: BatchCommand) -> Result<u32, DebugProbeError> {
        debug!("Adding command to batch: {}", command);

        self.batch.push(command);

        // We always immediately process any reads, which means there will never
        // be more than one read in a batch. We also process whenever the batch
        // is as long as can fit in one packet.
        let max_writes = (self.packet_size as usize - 3) / (1 + 4);
        match command {
            BatchCommand::Read(_, _) => self.process_batch(),
            _ if self.batch.len() == max_writes => self.process_batch(),
            _ => Ok(0),
        }
    }

    /// Set SWO port to use requested transport.
    ///
    /// Check the probe capabilities to determine which transports are available.
    fn set_swo_transport(
        &mut self,
        transport: swo::TransportRequest,
    ) -> Result<(), DebugProbeError> {
        let response = commands::send_command(&mut self.device, transport)?;
        match response {
            swo::TransportResponse(Status::DAPOk) => Ok(()),
            swo::TransportResponse(Status::DAPError) => Err(CmsisDapError::ErrorResponse.into()),
        }
    }

    /// Set SWO port to specified mode.
    ///
    /// Check the probe capabilities to determine which modes are available.
    fn set_swo_mode(&mut self, mode: swo::ModeRequest) -> Result<(), DebugProbeError> {
        let response = commands::send_command(&mut self.device, mode)?;
        match response {
            swo::ModeResponse(Status::DAPOk) => Ok(()),
            swo::ModeResponse(Status::DAPError) => Err(CmsisDapError::ErrorResponse.into()),
        }
    }

    /// Set SWO port to specified baud rate.
    ///
    /// Returns `SwoBaudrateNotConfigured` if the probe returns 0,
    /// indicating the requested baud rate was not configured,
    /// and returns the configured baud rate on success (which
    /// may differ from the requested baud rate).
    fn set_swo_baudrate(&mut self, baud: swo::BaudrateRequest) -> Result<u32, DebugProbeError> {
        let response = commands::send_command(&mut self.device, baud)?;
        debug!("Requested baud {}, got {}", baud.0, response);
        if response == 0 {
            Err(CmsisDapError::SwoBaudrateNotConfigured.into())
        } else {
            Ok(response)
        }
    }

    /// Start SWO trace data capture.
    fn start_swo_capture(&mut self) -> Result<(), DebugProbeError> {
        let response = commands::send_command(&mut self.device, swo::ControlRequest::Start)?;
        match response {
            swo::ControlResponse(Status::DAPOk) => Ok(()),
            swo::ControlResponse(Status::DAPError) => Err(CmsisDapError::ErrorResponse.into()),
        }
    }

    /// Stop SWO trace data capture.
    fn stop_swo_capture(&mut self) -> Result<(), DebugProbeError> {
        let response = commands::send_command(&mut self.device, swo::ControlRequest::Stop)?;
        match response {
            swo::ControlResponse(Status::DAPOk) => Ok(()),
            swo::ControlResponse(Status::DAPError) => Err(CmsisDapError::ErrorResponse.into()),
        }
    }

    /// Fetch current SWO trace status.
    #[allow(dead_code)]
    fn get_swo_status(&mut self) -> Result<swo::StatusResponse, DebugProbeError> {
        Ok(commands::send_command(
            &mut self.device,
            swo::StatusRequest,
        )?)
    }

    /// Fetch extended SWO trace status.
    ///
    /// request.request_status: request trace status
    /// request.request_count: request remaining bytes in trace buffer
    /// request.request_index: request sequence number and timestamp of next trace sequence
    #[allow(dead_code)]
    fn get_swo_extended_status(
        &mut self,
        request: swo::ExtendedStatusRequest,
    ) -> Result<swo::ExtendedStatusResponse, DebugProbeError> {
        Ok(commands::send_command(&mut self.device, request)?)
    }

    /// Fetch latest SWO trace data by sending a DAP_SWO_Data request.
    fn get_swo_data(&mut self) -> Result<Vec<u8>, DebugProbeError> {
        match self.swo_buffer_size {
            Some(swo_buffer_size) => {
                // We'll request the smaller of the probe's SWO buffer and
                // its maximum packet size. If the probe has less data to
                // send it will respond with as much as it can.
                let n = usize::min(swo_buffer_size, self.packet_size as usize) as u16;

                let response: swo::DataResponse =
                    commands::send_command(&mut self.device, swo::DataRequest { max_count: n })?;
                if response.status.error {
                    Err(CmsisDapError::SwoTraceStreamError.into())
                } else {
                    Ok(response.data)
                }
            }
            None => Ok(Vec::new()),
        }
    }
}

impl DebugProbe for CmsisDap {
    fn new_from_selector(
        selector: impl Into<DebugProbeSelector>,
    ) -> Result<Box<Self>, DebugProbeError>
    where
        Self: Sized,
    {
        Ok(Box::new(Self::new_from_device(
            tools::open_device_from_selector(selector)?,
        )?))
    }

    fn get_name(&self) -> &str {
        "CMSIS-DAP"
    }

    /// Get the currently set maximum speed.
    ///
    /// CMSIS-DAP offers no possibility to get the actual speed used.
    fn speed(&self) -> u32 {
        self.speed_khz
    }

    /// For CMSIS-DAP, we can set the maximum speed. The actual speed
    /// used by the probe cannot be determined, but it will not be
    /// higher than this value.
    fn set_speed(&mut self, speed_khz: u32) -> Result<u32, DebugProbeError> {
        self.set_swj_clock(speed_khz * 1_000)?;
        self.speed_khz = speed_khz;

        Ok(speed_khz)
    }

    /// Enters debug mode.
    fn attach(&mut self) -> Result<(), DebugProbeError> {
        debug!("Attaching to target system (clock = {}kHz)", self.speed_khz);

        let protocol = if let Some(protocol) = self.protocol {
            match protocol {
                WireProtocol::Swd => ConnectRequest::UseSWD,
                WireProtocol::Jtag => ConnectRequest::UseJTAG,
            }
        } else {
            ConnectRequest::UseDefaultPort
        };

        let _result = commands::send_command(&mut self.device, protocol)
            .map_err(CmsisDapError::from)
            .and_then(|v| match v {
                ConnectResponse::SuccessfulInitForSWD => Ok(WireProtocol::Swd),
                ConnectResponse::SuccessfulInitForJTAG => Ok(WireProtocol::Jtag),
                ConnectResponse::InitFailed => Err(CmsisDapError::ErrorResponse),
            })?;

        // Set speed after connecting as it can be reset during protocol selection
        self.set_speed(self.speed_khz)?;

        self.transfer_configure(ConfigureRequest {
            idle_cycles: 0,
            wait_retry: 80,
            match_retry: 0,
        })?;

        self.configure_swd(swd::configure::ConfigureRequest {})?;

        // SWJ-DP defaults to JTAG operation on powerup reset
        // Switching from JTAG to SWD operation

        // ~50 SWCLKTCK
        self.send_swj_sequences(SequenceRequest::new(&[
            0xff, 0xff, 0xff, 0xff, 0xff, 0xff, 0xff,
        ])?)?;

        // 16-bit JTAG-to-SWD select sequence
        self.send_swj_sequences(SequenceRequest::new(&[0x9e, 0xe7])?)?;

        // ~50 SWCLKTCK
        self.send_swj_sequences(SequenceRequest::new(&[
            0xff, 0xff, 0xff, 0xff, 0xff, 0xff, 0xff,
        ])?)?;

        // returning to low state? 2 idle cycles?
        self.send_swj_sequences(SequenceRequest::new(&[0x00])?)?;

        // On selecting SWD operation, the SWD interface returns to its reset state.

        debug!("Successfully changed to SWD.");

        // Tell the probe we are connected so it can turn on an LED.
        let _: Result<HostStatusResponse, _> =
            commands::send_command(&mut self.device, HostStatusRequest::connected(true));

        Ok(())
    }

    /// Leave debug mode.
    fn detach(&mut self) -> Result<(), DebugProbeError> {
        self.process_batch()?;

        if self.swo_active {
            self.disable_swo()
                .map_err(|e| DebugProbeError::ProbeSpecific(e.into()))?;
        }

        let response = commands::send_command(&mut self.device, DisconnectRequest {})?;

        // Tell probe we are disconnected so it can turn off its LED.
        let _: Result<HostStatusResponse, _> =
            commands::send_command(&mut self.device, HostStatusRequest::connected(false));

        match response {
            DisconnectResponse(Status::DAPOk) => Ok(()),
            DisconnectResponse(Status::DAPError) => Err(CmsisDapError::ErrorResponse.into()),
        }
    }

    fn select_protocol(&mut self, protocol: WireProtocol) -> Result<(), DebugProbeError> {
        match protocol {
            WireProtocol::Jtag => {
                log::warn!(
                    "Support for JTAG protocol is not yet implemented for CMSIS-DAP based probes."
                );
                Err(DebugProbeError::UnsupportedProtocol(WireProtocol::Jtag))
            }
            WireProtocol::Swd => {
                self.protocol = Some(WireProtocol::Swd);
                Ok(())
            }
        }
    }

    /// Asserts the nRESET pin.
    fn target_reset(&mut self) -> Result<(), DebugProbeError> {
        commands::send_command(&mut self.device, ResetRequest).map(|v: ResetResponse| {
            log::info!("Target reset response: {:?}", v);
        })?;
        Ok(())
    }

    fn target_reset_assert(&mut self) -> Result<(), DebugProbeError> {
        let request = SWJPinsRequestBuilder::new().nreset(false).build();

        commands::send_command(&mut self.device, request).map(|v: SWJPinsResponse| {
            log::info!("Pin response: {:?}", v);
        })?;
        Ok(())
    }

    fn target_reset_deassert(&mut self) -> Result<(), DebugProbeError> {
        let request = SWJPinsRequestBuilder::new().nreset(true).build();

        commands::send_command(&mut self.device, request).map(|v: SWJPinsResponse| {
            log::info!("Pin response: {:?}", v);
        })?;
        Ok(())
    }

    fn get_swo_interface(&self) -> Option<&dyn SwoAccess> {
        Some(self as _)
    }

    fn get_swo_interface_mut(&mut self) -> Option<&mut dyn SwoAccess> {
        Some(self as _)
    }

    fn try_get_arm_interface<'probe>(
        self: Box<Self>,
    ) -> Result<Box<dyn ArmProbeInterface + 'probe>, (Box<dyn DebugProbe>, DebugProbeError)> {
        match ArmCommunicationInterface::new(self, false) {
            Ok(interface) => Ok(Box::new(interface)),
            Err((probe, error)) => Err((probe.into_probe(), error)),
        }
    }

    fn has_arm_interface(&self) -> bool {
        true
    }

    fn into_probe(self: Box<Self>) -> Box<dyn DebugProbe> {
        self
    }
}

impl RawDapAccess for CmsisDap {
    fn select_dp(&mut self, dp: DpAddress) -> Result<(), DebugProbeError> {
        match dp {
            DpAddress::Default => Ok(()), // nop
            DpAddress::Multidrop(targetsel) => {
                for _i in 0..5 {
                    // Flush just in case there were writes queued from before.
                    self.process_batch()?;

                    // dormant-to-swd + line reset
                    self.send_swj_sequences(SequenceRequest::new(&[
                        0xff, 0x92, 0xf3, 0x09, 0x62, 0x95, 0x2d, 0x85, 0x86, 0xe9, 0xaf, 0xdd,
                        0xe3, 0xa2, 0x0e, 0xbc, 0x19, 0xa0, 0xf1, 0xff, 0xff, 0xff, 0xff, 0xff,
                        0xff, 0xff, 0xff, 0x00,
                    ])?)?;

                    // TARGETSEL write.
                    // The TARGETSEL write is not ACKed by design. We can't use a normal register write
                    // because many probes don't even send the data phase when NAK.
                    let parity = targetsel.count_ones() % 2;
                    let data = &((parity as u64) << 45 | (targetsel as u64) << 13 | 0x1f99)
                        .to_le_bytes()[..6];
                    self.send_swj_sequences(SequenceRequest::new(data)?)?;

                    // "A write to the TARGETSEL register must always be followed by a read of the DPIDR register or a line reset. If the
                    // response to the DPIDR read is incorrect, or there is no response, the host must start the sequence again."
                    match self.raw_read_register(PortType::DebugPort, 0) {
                        Ok(res) => {
                            debug!("DPIDR read {:08x}", res);
                            return Ok(());
                        }
                        Err(e) => {
                            debug!("DPIDR read failed, retrying. Error: {:?}", e);
                        }
                    }
                }
                warn!("Giving up on TARGETSEL, too many retries.");
                Err(DapError::NoAcknowledge.into())
            }
        }
    }

    /// Reads the DAP register on the specified port and address.
    fn raw_read_register(&mut self, port: PortType, addr: u8) -> Result<u32, DebugProbeError> {
        self.batch_add(BatchCommand::Read(port, addr as u16))
    }

    /// Writes a value to the DAP register on the specified port and address.
    fn raw_write_register(
        &mut self,
        port: PortType,
        addr: u8,
        value: u32,
    ) -> Result<(), DebugProbeError> {
        self.batch_add(BatchCommand::Write(port, addr as u16, value))
            .map(|_| ())
    }

    fn raw_write_block(
        &mut self,
        port: PortType,
        register_address: u8,
        values: &[u32],
    ) -> Result<(), DebugProbeError> {
        self.process_batch()?;

        // the overhead for a single packet is 6 bytes
        //
        // [0]: HID overhead
        // [1]: Category
        // [2]: DAP Index
        // [3]: Len 1
        // [4]: Len 2
        // [5]: Request type
        //

        let max_packet_size_words = (self.packet_size - 6) / 4;

        let data_chunk_len = max_packet_size_words as usize;

        for (i, chunk) in values.chunks(data_chunk_len).enumerate() {
            let request = TransferBlockRequest::write_request(
                register_address as u8,
                port.into(),
                Vec::from(chunk),
            );

            debug!("Transfer block: chunk={}, len={} bytes", i, chunk.len() * 4);

            let resp: TransferBlockResponse =
                commands::send_command(&mut self.device, request).map_err(DebugProbeError::from)?;

            if resp.transfer_response != 1 {
                return Err(CmsisDapError::ErrorResponse.into());
            }
        }

        Ok(())
    }

    fn raw_read_block(
        &mut self,
        port: PortType,
        register_address: u8,
        values: &mut [u32],
    ) -> Result<(), DebugProbeError> {
        self.process_batch()?;

        // the overhead for a single packet is 6 bytes
        //
        // [0]: HID overhead
        // [1]: Category
        // [2]: DAP Index
        // [3]: Len 1
        // [4]: Len 2
        // [5]: Request type
        //

        let max_packet_size_words = (self.packet_size - 6) / 4;

        let data_chunk_len = max_packet_size_words as usize;

        for (i, chunk) in values.chunks_mut(data_chunk_len).enumerate() {
            let request = TransferBlockRequest::read_request(
                register_address as u8,
                port.into(),
                chunk.len() as u16,
            );

            debug!("Transfer block: chunk={}, len={} bytes", i, chunk.len() * 4);

            let resp: TransferBlockResponse =
                commands::send_command(&mut self.device, request).map_err(DebugProbeError::from)?;

            if resp.transfer_response != 1 {
                return Err(CmsisDapError::ErrorResponse.into());
            }

            chunk.clone_from_slice(&resp.transfer_data[..]);
        }

        Ok(())
    }

    fn raw_flush(&mut self) -> Result<(), DebugProbeError> {
        self.process_batch()?;
        Ok(())
    }
}

impl DapProbe for CmsisDap {}

impl SwoAccess for CmsisDap {
    fn enable_swo(&mut self, config: &SwoConfig) -> Result<(), ProbeRsError> {
        let caps = self.capabilities;

        // Check requested mode is available in probe capabilities
        match config.mode() {
            SwoMode::Uart if !caps.swo_uart_implemented => {
                return Err(DebugProbeError::ProbeSpecific(
                    CmsisDapError::SwoModeNotAvailable.into(),
                )
                .into())
            }
            SwoMode::Manchester if !caps.swo_manchester_implemented => {
                return Err(DebugProbeError::ProbeSpecific(
                    CmsisDapError::SwoModeNotAvailable.into(),
                )
                .into())
            }
            _ => (),
        }

        // Stop any ongoing trace
        self.stop_swo_capture()?;

        // Set transport. If the dedicated endpoint is available and we have opened
        // the probe in V2 mode and it has an SWO endpoint, request that, otherwise
        // request the DAP_SWO_Data polling mode.
        if caps.swo_streaming_trace_implemented && self.device.swo_streaming_supported() {
            debug!("Starting SWO capture with streaming transport");
            self.set_swo_transport(swo::TransportRequest::WinUsbEndpoint)?;
            self.swo_streaming = true;
        } else {
            debug!("Starting SWO capture with polled transport");
            self.set_swo_transport(swo::TransportRequest::DataCommand)?;
            self.swo_streaming = false;
        }

        // Set mode. We've already checked that the requested mode is listed as supported.
        match config.mode() {
            SwoMode::Uart => self.set_swo_mode(swo::ModeRequest::Uart)?,
            SwoMode::Manchester => self.set_swo_mode(swo::ModeRequest::Manchester)?,
        }

        // Set baud rate.
        let baud = self.set_swo_baudrate(swo::BaudrateRequest(config.baud()))?;
        if baud != config.baud() {
            log::warn!(
                "Target SWO baud rate not met: requested {}, got {}",
                config.baud(),
                baud
            );
        }

        self.start_swo_capture()?;

        self.swo_active = true;
        Ok(())
    }

    fn disable_swo(&mut self) -> Result<(), ProbeRsError> {
        debug!("Stopping SWO capture");
        self.stop_swo_capture()?;
        self.swo_active = false;
        Ok(())
    }

    fn read_swo_timeout(&mut self, timeout: Duration) -> Result<Vec<u8>, ProbeRsError> {
        if self.swo_active {
            if self.swo_streaming {
                let buffer = self
                    .device
                    .read_swo_stream(timeout)
                    .map_err(anyhow::Error::from)?;
                log::trace!("SWO streaming buffer: {:?}", buffer);
                Ok(buffer)
            } else {
                let data = self.get_swo_data()?;
                log::trace!("SWO polled data: {:?}", data);
                Ok(data)
            }
        } else {
            Ok(Vec::new())
        }
    }

    fn swo_poll_interval_hint(&mut self, config: &SwoConfig) -> Option<std::time::Duration> {
        let caps = self.capabilities;
        if caps.swo_streaming_trace_implemented && self.device.swo_streaming_supported() {
            // Streaming reads block waiting for new data so any polling interval is fine
            Some(std::time::Duration::from_secs(0))
        } else {
            match self.swo_buffer_size {
                // Given the buffer size and SWO baud rate we can estimate a poll rate.
                Some(buf_size) => poll_interval_from_buf_size(config, buf_size),

                // If we don't know the buffer size, we can't give a meaningful hint.
                None => None,
            }
        }
    }

    fn swo_buffer_size(&mut self) -> Option<usize> {
        self.swo_buffer_size
    }
}

impl Drop for CmsisDap {
    fn drop(&mut self) {
        debug!("Detaching from CMSIS-DAP probe");
        // We ignore the error cases as we can't do much about it anyways.
        let _ = self.process_batch();

        // If SWO is active, disable it before calling detach,
        // which ensures detach won't error on disabling SWO.
        if self.swo_active {
            let _ = self.disable_swo();
        }

        let _ = self.detach();
    }
}<|MERGE_RESOLUTION|>--- conflicted
+++ resolved
@@ -8,8 +8,6 @@
         swo::poll_interval_from_buf_size,
         ArmCommunicationInterface, DapError, DpAddress, PortType, RawDapAccess, Register,
         SwoAccess, SwoConfig, SwoMode,
-<<<<<<< HEAD
-=======
     },
     probe::{
         cmsisdap::commands::{
@@ -17,7 +15,6 @@
             CmsisDapError,
         },
         BatchCommand,
->>>>>>> 37ca64c5
     },
     DebugProbe, DebugProbeError, DebugProbeSelector, Error as ProbeRsError, WireProtocol,
 };
