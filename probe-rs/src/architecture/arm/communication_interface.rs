--- conflicted
+++ resolved
@@ -205,28 +205,20 @@
         if probe.has_dap_interface() {
             let mut interface = Self { probe, state };
 
-<<<<<<< HEAD
             if !interface.state.initialized() {
                 interface.enter_debug_mode()?;
 
-                interface.read_memory_access_ports()?;
+                /* determine the number and type of available APs */
+
+                for ap in valid_access_ports(&mut interface) {
+                    let ap_state = interface.read_ap_information(ap)?;
+
+                    log::debug!("AP {}: {:?}", ap.port_number(), ap_state);
+
+                    interface.state.ap_information.push(ap_state);
+                }
+
                 interface.state.initialize();
-=======
-            if !s.state.initialized() {
-                s.enter_debug_mode()?;
-
-                /* determine the number and type of available APs */
-
-                for ap in valid_access_ports(&mut s) {
-                    let ap_state = s.read_ap_information(ap)?;
-
-                    log::debug!("AP {}: {:?}", ap.port_number(), ap_state);
-
-                    s.state.ap_information.push(ap_state);
-                }
-
-                s.state.initialize();
->>>>>>> bf5ae345
             }
 
             Ok(Some(interface))
